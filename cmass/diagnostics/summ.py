"""
A script to compute basic summary statistics for all fields generated during
the simulation.
"""

import os
import numpy as np
import logging
from os.path import join
import hydra
from omegaconf import DictConfig, OmegaConf
import h5py

from ..utils import get_source_path, timing_decorator
from ..nbody.tools import parse_nbody_config
from .tools import MA, MAz, get_box_catalogue, get_box_catalogue_rsd
from .tools import calcPk


def get_binning(summary, L, N, threads, rsd=False):
    ells = [0,] if not rsd else [0, 2, 4]
    if summary == 'Pk':
        return {
            'k_edges': np.linspace(0, 1., 31),
            'n_mesh': N,
            'los': 'z',
            'compensations': 'ngp',
            'ells': ells,
        }
    if summary == 'Bk':
        k_min = 1.05*2 * np.pi / L
        n_mesh = 64
        k_max = 0.95 * np.pi * n_mesh / L
        num_bins = 15
        return {
            'k_bins': np.logspace(np.log10(k_min), np.log10(k_max), num_bins),
            'n_mesh': n_mesh,
            'lmax': 2,
            'ells': ells,
        }
    if summary == 'TwoPCF':
        num_bins = 60
        return {
            'r_bins': np.logspace(-2, np.log10(150.), num_bins),
            'mu_bins': np.linspace(-1., 1., 201),
            'ells': ells,
            'n_threads': threads,
            'los': 'z',
        }
    if summary == 'WST':
        num_bins = 60
        return {
            'J_3d': 3,
            'L_3d': 3,
            'integral_powers': [0.8,],
            'sigma': 0.8,
            'n_mesh': N,
        }
    if summary == 'DensitySplit':
        num_bins = 60
        return {
            'r_bins': np.logspace(-1, np.log10(150.), num_bins),
            'mu_bins': np.linspace(-1., 1., 201),
            'n_quantiles': 5,
            'smoothing_radius': 10.0,
            'ells': ells,
            'n_threads': threads,
        }
    if summary == 'KNN':
        num_bins = 60
        return {
            'r_bins': np.logspace(-2, np.log10(30.), num_bins),
            'k': [1, 3, 7, 11],
            'n_threads': threads,
        }
    else:
        raise NotImplementedError(f'{summary} not implemented')


def store_summary(
    catalog, group, summary_name,
    box_size, num_bins, num_threads, use_rsd=False
):
    # get summary binning
    binning_config = get_binning(
        summary_name, box_size, num_bins, num_threads, rsd=use_rsd)

    logging.info(f'Computing Summary: {summary_name}')

    # compute summary
    import summarizer  # only import if needed
    summary_function = getattr(summarizer, summary_name)(**binning_config)
    summary_data = summary_function(catalog)

    # store summary
    summary_dataset = summary_function.to_dataset(summary_data)
    for coord_name, coord_value in summary_dataset.coords.items():
        dataset_key = f"{'z' if use_rsd else ''}{summary_name}_{coord_name}"
        group.create_dataset(dataset_key, data=coord_value.values)
    summary_key = summary_name if not use_rsd else f'z{summary_name}'
    group.create_dataset(summary_key, data=summary_dataset.values)


def run_pylians(
    field, group, summaries,
    box_size, axis, num_threads, use_rsd
):
    # Only for power spectrum
    accept_summaries = ['Pk']

    for summary_name in summaries:
        if summary_name == 'Pk':
            k, Pk = calcPk(field, box_size, axis=axis, MAS='CIC', threads=num_threads)
            key = f"{'z' if use_rsd else ''}{summary_name}_k3D"
            group.create_dataset(key, data=k)
            key = f"{'z' if use_rsd else ''}{summary_name}"
            group.create_dataset(key, data=Pk)
        elif summary_name not in accept_summaries:
            logging.error(f'{summary_name} not yet implemented in Pylians')
            continue


def run_summarizer(
    pos, vel, h, redshift, box_size, grid_size,
    group, summaries, threads
):
    # For two-point correlation, bispectrum, wavelets, density split, and k-nearest neighbors
    
    # Get summaries in comoving space
    box_catalogue = get_box_catalogue(pos=pos, z=redshift, L=box_size, N=grid_size)
    for summ in summaries:
        store_summary(
            box_catalogue, group, summ,
            box_size, grid_size, threads, use_rsd=False)

    # Get summaries in redshift space
    zbox_catalogue = get_box_catalogue_rsd(
        pos=pos, vel=vel, h=h, z=redshift, axis=2, L=box_size, N=grid_size)
    for summ in summaries:
        store_summary(
            zbox_catalogue, group, summ,
            box_size, grid_size, threads, use_rsd=True)


def summarize_rho(source_path, L, threads=16, from_scratch=True):
    # check if diagnostics already computed
    outpath = join(source_path, 'diag', 'rho.h5')
    if (not from_scratch) and os.path.isfile(outpath):
        logging.info('Rho diagnostics already computed')
        return True

    # check for file keys
    filename = join(source_path, 'nbody.h5')
    if not os.path.isfile(filename):
        logging.error(f'rho file {filename} not found')
        return False
    with h5py.File(filename, 'r') as f:
        alist = list(f.keys())

    logging.info(f'Saving rho diagnostics to {outpath}')
    os.makedirs(join(source_path, 'diag'), exist_ok=True)

    # compute diagnostics and save
    with h5py.File(filename, 'r') as f:
        with h5py.File(outpath, 'w') as o:
            for a in alist:
<<<<<<< HEAD
                zi = 1/float(a) - 1
                logging.info(f'Processing halo catalog a={a}')
                # Load
                hpos = f[a]['pos'][...].astype(np.float32)
                hvel = f[a]['vel'][...].astype(np.float32)
                hmass = f[a]['mass'][...].astype(np.float32)
                # Ensure all halos inside box
                m = np.all((hpos >= 0) & (hpos < L), axis=1)
                hpos = hpos[m]
                hvel = hvel[m]
                hmass = hmass[m]
                # Enforce a fixed number density
                # Nmax = int(1e6*(L)**3/(2e3)**3)  # 1e6 particles per 2e3 Mpc/h
                # sortinds = np.argsort(hmass)[::-1]
                # hpos = hpos[sortinds[:Nmax]]
                # hvel = hvel[sortinds[:Nmax]]
                # hmass = hmass[sortinds[:Nmax]]

                # Get summaries in comoving space
=======
                logging.info(f'Processing density field a={a}')
                rho = f[a]['rho'][...].astype(np.float32)
>>>>>>> 04f89dbf
                group = o.create_group(a)
                run_pylians(
                    rho, group, ['Pk'],
                    L, axis=0, num_threads=threads, use_rsd=False
                )
    return True


def summarize_tracer(
    source_path, L, N, h,
    density=None, proxy='mass',
    threads=16, from_scratch=True,
    type='halo', hod_seed=None,
    summaries=['Pk']
):
    postfix = 'halos.h5' if type == 'halo' else f'galaxies/hod{hod_seed:05}.h5'

    # check if diagnostics already computed
    outpath = join(source_path, 'diag', postfix)
    if (not from_scratch) and os.path.isfile(outpath):
        logging.info('Diagnostics already computed')
        return True

    # check for file keys
    filename = join(source_path, postfix)
    if not os.path.isfile(filename):
        logging.error(f'File not found: {filename}')
        return False
    with h5py.File(filename, 'r') as f:
        alist = list(f.keys())

    logging.info(f'Computing diagnostics to save to: {outpath}')
    os.makedirs(join(source_path, 'diag'), exist_ok=True)
    if type == 'galaxy':
        os.makedirs(join(source_path, 'diag', 'galaxies'), exist_ok=True)

    # compute overdensity cut
    Ncut = None if density is None else int(density * L**3)

    # compute diagnostics and save
    with h5py.File(filename, 'r') as f:
        with h5py.File(outpath, 'w') as o:
            for a in alist:
                z = 1/float(a) - 1
                logging.info(f'Processing {type} catalog a={a}')

                # Load
                pos = f[a]['pos'][...].astype(np.float32)
                vel = f[a]['vel'][...].astype(np.float32)
                pos %= L  # Ensure all tracers inside box

                # Create output group
                group = o.create_group(a)

                # Mask out low mass tracers (to match number density)
                mass = None
                if density is not None:
                    if proxy not in f[a].keys():
                        logging.error(f'{proxy} not found in {type} file at a={a}')
                    if len(pos) <= Ncut:
                        logging.warning(f'Not enough {type} tracers in {a}')
                    logging.info(f'Cutting top {Ncut} out of {len(pos)} {type} tracers to match number density')
                    mass = f[a][proxy][...].astype(np.float32)
                    mask = np.argsort(mass)[-Ncut:]  # Keep top Ncut tracers
                    pos = pos[mask]
                    vel = vel[mask]
                    mass = mass[mask]

                    group.attrs['density'] = float(density)
                else:
                    group.attrs['density'] = np.nan

                # Compute P(k)
                if 'Pk' in summaries:
                    # real space
                    field = MA(pos, L, N, MAS='CIC')
                    run_pylians(
                        field, group, ['Pk'],
                        L, axis=0, num_threads=threads, use_rsd=False
                    )

                    # redshift space
                    field = MAz(pos, vel, L, N, h, z, MAS='CIC', axis=0)
                    run_pylians(
                        field, group, ['Pk'],
                        L, axis=0, num_threads=threads, use_rsd=True
                    )
                
                # Compute other summaries
                others = [s for s in summaries if s != 'Pk']
                if len(others) > 0:
                    run_summarizer(
                        pos, vel, h, z, L, N,
                        group, others,
                        threads
                    )

                if mass is not None:
                    # measure halo mass function
                    be = np.linspace(12.5, 16, 100)
                    hist, _ = np.histogram(mass, bins=be)
                    group.create_dataset('mass_bins', data=be)
                    group.create_dataset('mass_hist', data=hist)
    return True


@timing_decorator
@hydra.main(version_base=None, config_path="../conf", config_name="config")
def main(cfg: DictConfig) -> None:
    # Filtering for necessary configs
    cfg = OmegaConf.masked_copy(
        cfg, ['meta', 'sim', 'nbody', 'bias', 'diag', 'survey'])
    logging.info('Running with config:\n' + OmegaConf.to_yaml(cfg))

    cfg = parse_nbody_config(cfg, lightcone=False)  # for now, only one snapshot
    source_path = get_source_path(
        cfg.meta.wdir, cfg.nbody.suite, cfg.sim,
        cfg.nbody.L, cfg.nbody.N, cfg.nbody.lhid
    )

    from_scratch = cfg.diag.from_scratch
    summaries = cfg.diag.summaries
    threads = cfg.diag.threads
    if threads == -1:
        threads = os.cpu_count()

    logging.info(f'Computing diagnostics: {summaries}')

    all_done = True

<<<<<<< HEAD
    # # measure rho diagnostics
    # done = rho_summ(
    #     source_path, cfg.nbody.L, threads=threads,
    #     from_scratch=from_scratch)
    # all_done &= done
=======
    # measure rho diagnostics
    done = summarize_rho(
        source_path, cfg.nbody.L,
        threads=threads, from_scratch=from_scratch
    )
    all_done &= done
>>>>>>> 04f89dbf

    # measure halo diagnostics
    N = (cfg.nbody.L//1000)*128  # Set fixed diagnostics resolution. 128 cells per 1000 Mpc/h
    done = summarize_tracer(
        source_path, cfg.nbody.L, N, h=cfg.nbody.cosmo[2],
        density=cfg.diag.halo_density,
        proxy=cfg.diag.halo_proxy,
        threads=threads, from_scratch=from_scratch,
        type='halo',
        summaries=summaries
    )
    all_done &= done

<<<<<<< HEAD
    # # measure gal diagnostics
    # done = gal_summ(
    #     source_path, cfg.bias.hod.seed, cfg.nbody.L, N,
    #     cfg.nbody.cosmo[2], cfg.nbody.zf,
    #     threads=threads, from_scratch=from_scratch)
    # all_done &= done
=======
    # measure gal diagnostics
    done = summarize_tracer(
        source_path, cfg.nbody.L, N, cfg.nbody.cosmo[2],
        density=cfg.diag.galaxy_density,
        proxy=cfg.diag.galaxy_proxy,
        threads=threads, from_scratch=from_scratch,
        type='galaxy', hod_seed=cfg.bias.hod.seed,
        summaries=summaries
    )
    all_done &= done
>>>>>>> 04f89dbf

    if all_done:
        logging.info('All diagnostics computed successfully')
    else:
        logging.error('Some diagnostics failed to compute')


if __name__ == "__main__":
    main()<|MERGE_RESOLUTION|>--- conflicted
+++ resolved
@@ -164,30 +164,8 @@
     with h5py.File(filename, 'r') as f:
         with h5py.File(outpath, 'w') as o:
             for a in alist:
-<<<<<<< HEAD
-                zi = 1/float(a) - 1
-                logging.info(f'Processing halo catalog a={a}')
-                # Load
-                hpos = f[a]['pos'][...].astype(np.float32)
-                hvel = f[a]['vel'][...].astype(np.float32)
-                hmass = f[a]['mass'][...].astype(np.float32)
-                # Ensure all halos inside box
-                m = np.all((hpos >= 0) & (hpos < L), axis=1)
-                hpos = hpos[m]
-                hvel = hvel[m]
-                hmass = hmass[m]
-                # Enforce a fixed number density
-                # Nmax = int(1e6*(L)**3/(2e3)**3)  # 1e6 particles per 2e3 Mpc/h
-                # sortinds = np.argsort(hmass)[::-1]
-                # hpos = hpos[sortinds[:Nmax]]
-                # hvel = hvel[sortinds[:Nmax]]
-                # hmass = hmass[sortinds[:Nmax]]
-
-                # Get summaries in comoving space
-=======
                 logging.info(f'Processing density field a={a}')
                 rho = f[a]['rho'][...].astype(np.float32)
->>>>>>> 04f89dbf
                 group = o.create_group(a)
                 run_pylians(
                     rho, group, ['Pk'],
@@ -302,7 +280,7 @@
         cfg, ['meta', 'sim', 'nbody', 'bias', 'diag', 'survey'])
     logging.info('Running with config:\n' + OmegaConf.to_yaml(cfg))
 
-    cfg = parse_nbody_config(cfg, lightcone=False)  # for now, only one snapshot
+    cfg = parse_nbody_config(cfg)
     source_path = get_source_path(
         cfg.meta.wdir, cfg.nbody.suite, cfg.sim,
         cfg.nbody.L, cfg.nbody.N, cfg.nbody.lhid
@@ -318,20 +296,12 @@
 
     all_done = True
 
-<<<<<<< HEAD
-    # # measure rho diagnostics
-    # done = rho_summ(
-    #     source_path, cfg.nbody.L, threads=threads,
-    #     from_scratch=from_scratch)
-    # all_done &= done
-=======
     # measure rho diagnostics
     done = summarize_rho(
         source_path, cfg.nbody.L,
         threads=threads, from_scratch=from_scratch
     )
     all_done &= done
->>>>>>> 04f89dbf
 
     # measure halo diagnostics
     N = (cfg.nbody.L//1000)*128  # Set fixed diagnostics resolution. 128 cells per 1000 Mpc/h
@@ -345,14 +315,6 @@
     )
     all_done &= done
 
-<<<<<<< HEAD
-    # # measure gal diagnostics
-    # done = gal_summ(
-    #     source_path, cfg.bias.hod.seed, cfg.nbody.L, N,
-    #     cfg.nbody.cosmo[2], cfg.nbody.zf,
-    #     threads=threads, from_scratch=from_scratch)
-    # all_done &= done
-=======
     # measure gal diagnostics
     done = summarize_tracer(
         source_path, cfg.nbody.L, N, cfg.nbody.cosmo[2],
@@ -363,7 +325,6 @@
         summaries=summaries
     )
     all_done &= done
->>>>>>> 04f89dbf
 
     if all_done:
         logging.info('All diagnostics computed successfully')
