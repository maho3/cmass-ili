import os
from os.path import join as pjoin
import logging
import numpy as np
from ..utils import timing_decorator, get_particle_mass
import MAS_library as MASL


@timing_decorator
def gen_white_noise(N, seed=None):
    """Generate ICs in Fourier space."""
    if seed is not None:
        np.random.seed(seed)
    ic = np.fft.rfftn(np.random.randn(N, N, N)) / N ** (1.5)
    return ic


@timing_decorator
def load_white_noise(path_to_ic, N, quijote=False):
    """Loading in Fourier space."""
    logging.info(f"Loading ICs from {path_to_ic}...")
    num_modes_last_d = N // 2 + 1
    with open(path_to_ic, 'rb') as f:
        if quijote:
            _ = np.fromfile(f, np.uint32, 1)[0]
        modes = np.fromfile(f, np.complex128, -1)
        modes = modes.reshape((N, N, num_modes_last_d))
    return modes


@timing_decorator
def save_nbody(savedir, rho, fvel, pos, vel,
               save_particles=True, save_velocities=True):
    os.makedirs(savedir, exist_ok=True)
    np.save(pjoin(savedir, 'rho.npy'), rho)  # density contrast
    if save_velocities:
        np.save(pjoin(savedir, 'fvel.npy'), fvel)  # velocity field [km/s]
    if save_particles:
        np.save(pjoin(savedir, 'ppos.npy'), pos)  # particle positions [Mpc/h]
        np.save(pjoin(savedir, 'pvel.npy'), vel)  # particle velocities [km/s]
    logging.info(f'Saved to {savedir}.')


def assign_field(pos, BoxSize, Ngrid, MAS, value=None, verbose=False):
    """ Assign particle positions to a grid.
    Note: 
        For overdensity and density contrast, divide by the mean and
        subtract 1

    Args:
        pos (np.array): (N, 3) array of particle positions
        BoxSize (float): size of the box
        Ngrid (int): number of grid points
        MAS (str): mass assignment scheme (NGP, CIC, TSC, PCS)
<<<<<<< HEAD
=======
        value (np.array, optional): (N,) array of values to assign
>>>>>>> ff95d035
        verbose (bool, optional): print information on progress
    """
    # define 3D density field
    delta = np.zeros((Ngrid, Ngrid, Ngrid), dtype=np.float32)

    # construct 3D density field
    MASL.MA(pos, delta, BoxSize, MAS, W=value, verbose=verbose)

    return delta


<<<<<<< HEAD
def vfield(ppos, pvel, BoxSize, Ngrid, MAS, omega_m, h, verbose=False):
    """
    Measure the 3D velocity field from particles. Also returns the
    density field.
=======
def rho_and_vfield(ppos, pvel, BoxSize, Ngrid, MAS, omega_m, h, verbose=False):
    """
    Measure the 3D density and velocity field from particles.
>>>>>>> ff95d035

    Args:
        ppos (np.array): (N, 3) array of particle positions
        pvel (np.array): (N, 3) array of particle velocities
        BoxSize (float): size of the box
        Ngrid (int): number of grid points
        MAS (str): mass assignment scheme (NGP, CIC, TSC, PCS)
        omega_m (float): matter density
        h (float): Hubble constant
        verbose (bool, optional): print information on progress
    """
<<<<<<< HEAD
    ppos = ppos.astype(np.float32)
    pvel = pvel.astype(np.float32)
    Npart = len(ppos)
    m_particle = get_particle_mass(Npart, BoxSize, omega_m, h)
    rho = assign_field(ppos, BoxSize, Ngrid, MAS, verbose=verbose)
    rho *= m_particle

    pmom = m_particle * pvel
    mom = np.stack([
        assign_field(ppos, BoxSize, Ngrid, MAS,
                     value=pmom[..., i], verbose=verbose)
        for i in range(3)
    ], axis=-1)

    vel = mom / rho[..., None]
    return rho, vel  # TODO: Implement interpolation?


@timing_decorator
def vfield_CIC(ppos, pvel, cfg, interp=True):
    raise NotImplementedError

    nbody = cfg.nbody
    N = nbody.N * nbody.supersampling
    ptcl_spacing = nbody.L / N
    ptcl_grid_shape = (N,)*3
    pmconf = Configuration(ptcl_spacing, ptcl_grid_shape)
    ptcl = Particles.from_pos(pmconf, ppos)

    scale = N / nbody.Nvfield
    mesh = np.zeros([nbody.Nvfield]*3)
    rho = scatter(ptcl, pmconf, val=1,
                  mesh=mesh, cell_size=pmconf.cell_size*scale)
    mesh = np.zeros([nbody.Nvfield]*3+[3])
    mom = scatter(ptcl, pmconf, val=pvel,
                  mesh=mesh, cell_size=pmconf.cell_size*scale)

    vel = mom / rho[..., None]
    vel = np.array(vel)

    if interp and np.any(np.isnan(vel)):
        # interpolate nan values using nearest neighbors
        davg = 1
        naninds = np.argwhere(np.all(np.isnan(vel), axis=-1))
        paddedvel = np.pad(vel, ((davg,), (davg,), (davg,), (0,)), mode='wrap')
        for i, j, k in naninds:
            perim = np.array(
                [paddedvel[i:i+2*davg+1, j:j+2*davg+1, k:k+2*davg+1]])
            perim = perim[~np.isnan(perim).all(axis=-1)]
            vel[i, j, k] = np.mean(perim, axis=0)

    return vel
=======
    ppos, pvel = ppos.astype(np.float32), pvel.astype(np.float32)

    Npart = len(ppos)

    # Get particle count field
    count = assign_field(ppos, BoxSize, Ngrid, MAS,
                         value=None, verbose=verbose)

    # Sum velocity field
    vel = np.stack([
        assign_field(ppos, BoxSize, Ngrid, MAS,
                     value=pvel[:, i], verbose=verbose)
        for i in range(3)
    ], axis=-1)

    # Normalize
    m_particle = get_particle_mass(Npart, BoxSize, omega_m, h)
    rho = count*m_particle
    vel /= count[..., None]

    return rho, vel  # TODO: Implement interpolation for NaNs?
>>>>>>> ff95d035
<|MERGE_RESOLUTION|>--- conflicted
+++ resolved
@@ -52,10 +52,7 @@
         BoxSize (float): size of the box
         Ngrid (int): number of grid points
         MAS (str): mass assignment scheme (NGP, CIC, TSC, PCS)
-<<<<<<< HEAD
-=======
         value (np.array, optional): (N,) array of values to assign
->>>>>>> ff95d035
         verbose (bool, optional): print information on progress
     """
     # define 3D density field
@@ -67,16 +64,9 @@
     return delta
 
 
-<<<<<<< HEAD
-def vfield(ppos, pvel, BoxSize, Ngrid, MAS, omega_m, h, verbose=False):
-    """
-    Measure the 3D velocity field from particles. Also returns the
-    density field.
-=======
 def rho_and_vfield(ppos, pvel, BoxSize, Ngrid, MAS, omega_m, h, verbose=False):
     """
     Measure the 3D density and velocity field from particles.
->>>>>>> ff95d035
 
     Args:
         ppos (np.array): (N, 3) array of particle positions
@@ -88,60 +78,6 @@
         h (float): Hubble constant
         verbose (bool, optional): print information on progress
     """
-<<<<<<< HEAD
-    ppos = ppos.astype(np.float32)
-    pvel = pvel.astype(np.float32)
-    Npart = len(ppos)
-    m_particle = get_particle_mass(Npart, BoxSize, omega_m, h)
-    rho = assign_field(ppos, BoxSize, Ngrid, MAS, verbose=verbose)
-    rho *= m_particle
-
-    pmom = m_particle * pvel
-    mom = np.stack([
-        assign_field(ppos, BoxSize, Ngrid, MAS,
-                     value=pmom[..., i], verbose=verbose)
-        for i in range(3)
-    ], axis=-1)
-
-    vel = mom / rho[..., None]
-    return rho, vel  # TODO: Implement interpolation?
-
-
-@timing_decorator
-def vfield_CIC(ppos, pvel, cfg, interp=True):
-    raise NotImplementedError
-
-    nbody = cfg.nbody
-    N = nbody.N * nbody.supersampling
-    ptcl_spacing = nbody.L / N
-    ptcl_grid_shape = (N,)*3
-    pmconf = Configuration(ptcl_spacing, ptcl_grid_shape)
-    ptcl = Particles.from_pos(pmconf, ppos)
-
-    scale = N / nbody.Nvfield
-    mesh = np.zeros([nbody.Nvfield]*3)
-    rho = scatter(ptcl, pmconf, val=1,
-                  mesh=mesh, cell_size=pmconf.cell_size*scale)
-    mesh = np.zeros([nbody.Nvfield]*3+[3])
-    mom = scatter(ptcl, pmconf, val=pvel,
-                  mesh=mesh, cell_size=pmconf.cell_size*scale)
-
-    vel = mom / rho[..., None]
-    vel = np.array(vel)
-
-    if interp and np.any(np.isnan(vel)):
-        # interpolate nan values using nearest neighbors
-        davg = 1
-        naninds = np.argwhere(np.all(np.isnan(vel), axis=-1))
-        paddedvel = np.pad(vel, ((davg,), (davg,), (davg,), (0,)), mode='wrap')
-        for i, j, k in naninds:
-            perim = np.array(
-                [paddedvel[i:i+2*davg+1, j:j+2*davg+1, k:k+2*davg+1]])
-            perim = perim[~np.isnan(perim).all(axis=-1)]
-            vel[i, j, k] = np.mean(perim, axis=0)
-
-    return vel
-=======
     ppos, pvel = ppos.astype(np.float32), pvel.astype(np.float32)
 
     Npart = len(ppos)
@@ -162,5 +98,4 @@
     rho = count*m_particle
     vel /= count[..., None]
 
-    return rho, vel  # TODO: Implement interpolation for NaNs?
->>>>>>> ff95d035
+    return rho, vel  # TODO: Implement interpolation for NaNs?