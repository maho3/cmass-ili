"""
Simulate density field using BORG PM models.
NOTE: This works with the private BORG version, available to Aquila members.

Requires:
    - pmwd

Params:
    - nbody.suite: suite name

    - nbody.L: box size (in Mpc/h)
    - nbody.N: number of grid points per dimension in density field
    - nbody.lhid: index of the cosmological parameters in the
        latin_hypercube_params_bonus.txt file
    - nbody.matchIC: whether to match ICs to file (0 no, 1 yes, 2 quijote)
    - nbody.save_particles: whether to save particle positions and velocities


    - nbody.zi: initial redshift
    - nbody.zf: final redshift
    - nbody.supersampling: particle resolution factor relative to density field

    - nbody.transfer: transfer function 'CLASS' or 'EH'
    - nbody.order: LPT order (1 or 2)


Output:
    - rho: density field
    - ppos: particle positions
    - pvel: particle velocities
"""

import os
os.environ["PYBORG_QUIET"] = "yes"  # noqa
os.environ['OPENBLAS_NUM_THREADS'] = '1'  # noqa, must go before jax
os.environ['XLA_PYTHON_CLIENT_MEM_FRACTION'] = '.95'  # noqa, must go before jax

from os.path import join as pjoin
import numpy as np
import logging
import hydra
from omegaconf import DictConfig, OmegaConf, open_dict
import aquila_borg as borg
from ..utils import get_source_path, timing_decorator, load_params
<<<<<<< HEAD
from .tools import gen_white_noise, load_white_noise, save_nbody, rho_and_v_CIC
from .tools_borg import build_cosmology
=======
from .tools import gen_white_noise, load_white_noise, save_nbody, vfield_CIC
from .tools_borg import build_cosmology, transfer_EH, transfer_CLASS
>>>>>>> da4d6269


def parse_config(cfg):
    with open_dict(cfg):
        nbody = cfg.nbody
        nbody.ai = 1 / (1 + nbody.zi)  # initial scale factor
        nbody.af = 1 / (1 + nbody.zf)  # final scale factor
        nbody.quijote = nbody.matchIC == 2  # whether to match ICs to Quijote
        nbody.matchIC = nbody.matchIC > 0  # whether to match ICs to file

        # load cosmology
        nbody.cosmo = load_params(nbody.lhid, cfg.meta.cosmofile)

    if cfg.nbody.quijote:
        logging.info('Matching ICs to Quijote')
        assert cfg.nbody.L == 1000  # enforce same size of quijote

    return cfg


def get_ICs(cfg):
    nbody = cfg.nbody
    N = nbody.N
    if nbody.matchIC:
        path_to_ic = f'wn/N{N}/wn_{nbody.lhid}.dat'
        if nbody.quijote:
            path_to_ic = pjoin(cfg.meta.wdir, 'quijote', path_to_ic)
        else:
            path_to_ic = pjoin(cfg.meta.wdir, path_to_ic)
        return - load_white_noise(path_to_ic, N, quijote=nbody.quijote)
    else:
        return gen_white_noise(N, seed=nbody.lhid)


@timing_decorator
def run_density(wn, cpar, cfg):
    nbody = cfg.nbody

    # initialize box and chain
    box = borg.forward.BoxModel()
    box.L = 3*(nbody.L,)
    box.N = 3*(nbody.N,)

    chain = borg.forward.ChainForwardModel(box)
    if nbody.transfer == 'CLASS':
        chain = transfer_CLASS(chain, box, cpar)
    elif nbody.transfer == 'EH':
        chain = transfer_EH(chain, box)
    else:
        raise NotImplementedError(
            f'Transfer function "{nbody.transfer}" not implemented.')

    pm = borg.forward.model_lib.M_PM_CIC(
        box,
        opts=dict(
            a_initial=1.0,
            a_final=nbody.af,
            do_rsd=False,
            supersampling=nbody.supersampling,
            part_factor=1.01,
            forcesampling=nbody.B,
            pm_start_z=nbody.zi,
            pm_nsteps=nbody.N_steps,
            tcola=nbody.COLA
        )
    )

    class notifier:
        def __init__(self, asave):
            self.step_id = 0
            self.asave = asave
            self.rhos = {}
            self.fvels = {}

        def assign_snap(self):
            # after learning the step intervals, assign where to save snaps
            asteps = np.arange(self.a1, 1, self.da)
            tosave = [
                np.argmin(np.abs(asteps - a)) for a in self.asave
            ]
            tosave = np.unique(tosave)
            self.tosave = tosave

        def __call__(self, a, Np, ids, poss, vels):
            self.step_id += 1
            if self.step_id == 1:  # ignore initial step
                return
            elif self.step_id == 2:  # save the first step
                self.a1 = a
                return
            elif self.step_id == 3:  # learn the step intervals
                self.da = a - self.a1
                self.assign_snap()
            if self.step_id-2 not in self.tosave:  # ignore intermediate steps
                return
            logging.info(f"Saving snap a={a:.6f}, step {self.step_id}")
            rho, fvel = rho_and_v_CIC(
                poss, vels,
                N=nbody.N * nbody.supersampling,
                L=nbody.L,
                Nvfield=nbody.N,
                interp=True
            )
            self.rhos[a] = rho
            self.fvels[a] = fvel

    if hasattr(nbody, 'zsave'):
        zsave = np.array(nbody.zsave)
        asave = 1/(1+zsave)
    else:
        asave = []

    noti = notifier(asave=asave)
    pm.setStepNotifier(
        noti,
        with_particles=True
    )

    chain @= pm
    chain.setAdjointRequired(False)

    chain.setCosmoParams(cpar)

    # forward model
    logging.info('Running forward...')
    chain.forwardModel_v2(wn)

    Npart = pm.getNumberOfParticles()
    pos = np.empty(shape=(Npart, 3))
    vel = np.empty(shape=(Npart, 3))
    pm.getParticlePositions(pos)
    pm.getParticleVelocities(vel)

    snapshots = {
        'rhos': noti.rhos,
        'fvels': noti.fvels
    }

    vel *= 100  # km/s

    rho, fvel = rho_and_v_CIC(
        pos, vel,
        N=nbody.N * nbody.supersampling,
        L=nbody.L,
        Nvfield=nbody.N,
        interp=True
    )

    return rho, fvel, snapshots


@timing_decorator
@hydra.main(version_base=None, config_path="../conf", config_name="config")
def main(cfg: DictConfig) -> None:
    # Filtering for necessary configs
    cfg = OmegaConf.masked_copy(cfg, ['meta', 'nbody'])

    # Build run config
    cfg = parse_config(cfg)
    logging.info(f"Working directory: {os.getcwd()}")
    logging.info(
        "Logging directory: " +
        hydra.core.hydra_config.HydraConfig.get().runtime.output_dir)
    logging.info('Running with config:\n' + OmegaConf.to_yaml(cfg))

    # Setup
    cpar = build_cosmology(*cfg.nbody.cosmo)

    # Get ICs
    wn = get_ICs(cfg)

    # Run
    rho, fvel, snapshots = run_density(wn, cpar, cfg)

    # # Calculate velocity field  # TODO: remove
    # fvel = None
    # if cfg.nbody.save_velocities:
    #     fvel = vfield_CIC(pos, vel, cfg)
    #     # convert from comoving -> peculiar velocities
    #     fvel *= (1 + cfg.nbody.zf)

    # Save
    outdir = get_source_path(cfg, "borgpm", check=False)
    save_nbody(outdir, rho, fvel, pos=None, vel=None,
               save_particles=cfg.nbody.save_particles,
               save_velocities=cfg.nbody.save_velocities)
    np.savez(pjoin(outdir, 'snapshots.npz'), **snapshots)
    with open(pjoin(outdir, 'config.yaml'), 'w') as f:
        OmegaConf.save(cfg, f)
    logging.info("Done!")


if __name__ == '__main__':
    main()<|MERGE_RESOLUTION|>--- conflicted
+++ resolved
@@ -42,13 +42,8 @@
 from omegaconf import DictConfig, OmegaConf, open_dict
 import aquila_borg as borg
 from ..utils import get_source_path, timing_decorator, load_params
-<<<<<<< HEAD
-from .tools import gen_white_noise, load_white_noise, save_nbody, rho_and_v_CIC
-from .tools_borg import build_cosmology
-=======
-from .tools import gen_white_noise, load_white_noise, save_nbody, vfield_CIC
+from .tools import gen_white_noise, load_white_noise, save_nbody, vfield
 from .tools_borg import build_cosmology, transfer_EH, transfer_CLASS
->>>>>>> da4d6269
 
 
 def parse_config(cfg):
@@ -145,12 +140,13 @@
             if self.step_id-2 not in self.tosave:  # ignore intermediate steps
                 return
             logging.info(f"Saving snap a={a:.6f}, step {self.step_id}")
-            rho, fvel = rho_and_v_CIC(
+            rho, fvel = vfield(
                 poss, vels,
-                N=nbody.N * nbody.supersampling,
-                L=nbody.L,
-                Nvfield=nbody.N,
-                interp=True
+                Ngrid=nbody.N,
+                BoxSize=nbody.L,
+                MAS='CIC',
+                omega_m=cpar.omega_m,
+                h=cpar.h
             )
             self.rhos[a] = rho
             self.fvels[a] = fvel
@@ -189,12 +185,13 @@
 
     vel *= 100  # km/s
 
-    rho, fvel = rho_and_v_CIC(
+    rho, fvel = vfield(
         pos, vel,
-        N=nbody.N * nbody.supersampling,
-        L=nbody.L,
-        Nvfield=nbody.N,
-        interp=True
+        Ngrid=nbody.N,
+        BoxSize=nbody.L,
+        MAS='CIC',
+        omega_m=cpar.omega_m,
+        h=cpar.h
     )
 
     return rho, fvel, snapshots
