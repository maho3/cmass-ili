# for calibrating halo biasing models with quijote
suite: charm_1gpch_z0.5  # calib 

# General parameters
L: 1000           # Mpc/h
N: 128            # meshgrid resolution
lhid: 3           # latin hypercube id
matchIC: 2        # whether to match ICs to file (0 no, 1 yes, 2 quijote)
Nvfield: 128      # velocity field resolution
save_particles: false  # whether to save particle data
save_velocities: true  # whether to save velocity field data

zi: 20            # initial redshift (for grav solver)
zf: 0.5           # final redshift
supersampling: 3  # particles resolution relative to meshgrid

<<<<<<< HEAD
# whether to save z=99 ICs (for CHARM bias model)
save_z50: True

# borglpt and borgpm-only
transfer: 'CLASS' # transfer function (EH or CLASS)
=======
# borglpt, borgpm and pinocchio-only
transfer: 'CLASS' # transfer function (EH, CLASS, CAMB or SYREN. Only EH or CLASS for borg)
>>>>>>> e3bda58e

# borglpt-only
order: 2          # order of the LPT expansion

# pmwd and borgpm-only
B: 2              # force grid resolution relative to particle grid
N_steps: 32       # number of PM integration steps

# borgpm-only
COLA: true        # whether to use COLA

# pinocchio only
mass_function: Watson_2013  # which output HMF to use
pinocchio_exec: /home/mattho/git/Pinocchio/src/pinocchio.x<|MERGE_RESOLUTION|>--- conflicted
+++ resolved
@@ -14,16 +14,11 @@
 zf: 0.5           # final redshift
 supersampling: 3  # particles resolution relative to meshgrid
 
-<<<<<<< HEAD
 # whether to save z=99 ICs (for CHARM bias model)
 save_z50: True
 
-# borglpt and borgpm-only
-transfer: 'CLASS' # transfer function (EH or CLASS)
-=======
 # borglpt, borgpm and pinocchio-only
 transfer: 'CLASS' # transfer function (EH, CLASS, CAMB or SYREN. Only EH or CLASS for borg)
->>>>>>> e3bda58e
 
 # borglpt-only
 order: 2          # order of the LPT expansion
