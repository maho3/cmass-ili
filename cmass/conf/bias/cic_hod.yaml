--- conflicted
+++ resolved
@@ -15,15 +15,6 @@
   vel: "CIC"
 
 # galaxy biasing
-<<<<<<< HEAD
-hod: 
-  seed: 0       # HOD seed (if null, use below parameters)
-  # logMmin: 13.0    # log10(Mmin) in Msun/h
-  # sigma_logM: 0.2  # scatter in log10(Mmin)
-  # logM0: 14.0      # log10(M0) in Msun/h
-  # logM1: 14.0      # log10(M1) in Msun/h
-  # alpha: 1.0       # slope of the power-law mass function
-=======
 hod:
   # Set HOD model. Can be one of:
   # - zheng07
@@ -49,5 +40,4 @@
   #   sigma_logM: 0.2  # scatter in log10(Mmin)
   #   logM0: 14.0      # log10(M0) in Msun/h
   #   logM1: 14.0      # log10(M1) in Msun/h
-  #   alpha: 1.0       # slope of the power-law mass function
->>>>>>> a6706533
+  #   alpha: 1.0       # slope of the power-law mass function