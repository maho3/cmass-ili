--- conflicted
+++ resolved
@@ -7,12 +7,8 @@
 sgc_lightcone: False # whether to train on sgc_lightcone summaries
 mtng_lightcone: False # whether to train on mtng_lightcone summaries
 
-<<<<<<< HEAD
-Nmax: 2000  # maximum number of simulations to use for training (-1 for all)
-=======
 
 Nmax: -1  # maximum number of simulations to use for training (-1 for all)
->>>>>>> c2cb3438
 val_frac: 0.1  # fraction of data to use for validation
 test_frac: 0.1  # fraction of data to use for testing
 seed: 0  # random seed for train/val/test split
@@ -29,15 +25,9 @@
     hidden_features: 16
     num_transforms: 4
 
-<<<<<<< HEAD
-fcn_hidden: [64, 32, 16]  # hidden layer sizes for the FCN
-batch_size: 128  # batch size
-learning_rate: 1e-4  # learning rate
-=======
 # fcn_hidden: [16, 16]  # hidden layer sizes for the FCN
 batch_size: 64  # batch size
 learning_rate: 5e-4  # learning rate
->>>>>>> c2cb3438
 
 device: cpu  # cpu or cuda
 
@@ -52,10 +42,7 @@
     kmax: [0.2, 0.3, 0.4, 0.5]
   - summary: [zPk0]   # monopole
     kmax: [0.2, 0.3, 0.4, 0.5]
-<<<<<<< HEAD
-=======
   - summary: [zPk0, zPk2]   # monopole
     kmax: [0.2, 0.3, 0.4, 0.5]
->>>>>>> c2cb3438
   - summary: [zPk0, zPk2, zPk4]  # redshift-space monopole, quadrupole, hexadecapole
     kmax: [0.2, 0.3, 0.4, 0.5]