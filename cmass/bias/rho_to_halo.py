"""
Sample halos from the density field using a bias model. Assumes
a continuous Poissonian distribution of halos by interpolating
between the grid points of the density field


Input:
    - nbody.h5
        - rho: density contrast field
        - fvel: velocity field
        - pos: particle positions [optional]
        - vel: particle velocities [optional]
    - Pre-trained TruncatedPowerLaw or CHARM (included)

Output:
    - halos.h5
        - pos: halo positions
        - vel: halo velocities
        - mass: halo masses

NOTE:
    - Works with LIMD bias models or CHARM
"""

import os  # noqa
os.environ['OPENBLAS_NUM_THREADS'] = '1'  # noqa, must go before jax

import numpy as np
import logging
import hydra
import h5py
from copy import deepcopy
from omegaconf import DictConfig, OmegaConf
from os.path import join
from scipy.integrate import quad
from scipy.interpolate import InterpolatedUnivariateSpline as IUS
from .tools.halo_models import TruncatedPowerLaw
from .tools.halo_sampling import (
    pad_3d, sample_3d,
    sample_velocities_density,
    sample_velocities_kNN,
    sample_velocities_CIC)
from ..utils import get_source_path, timing_decorator, save_cfg
from ..nbody.tools import parse_nbody_config


def load_bias_params(bias_path, a):
    # load the bias parameters for Truncated Power Law
    with h5py.File(join(bias_path, 'bias.h5'), 'r') as f:
        key = f'{a:.6f}'
        popt = f[key]['popt'][...]
        medges = f[key]['medges'][...]
    return popt, medges


@timing_decorator
def sample_counts(rho, popt):
    # sample the halo counts from the bias model
    law = TruncatedPowerLaw()
    return np.stack([law.predict(rho, popt[i]) for i in range(10)],
                    axis=-1)


@timing_decorator
def sample_positions(hsamp, cfg):
    # sample the halo positions from the halo count field
    hpos = []
    for i in range(10):
        Nbin = np.random.poisson(np.sum(hsamp[..., i]))
        if Nbin == 0:
            hpos.append([])
            continue
        xtrue, _, _ = sample_3d(
            hsamp[..., i], Nbin,
            cfg.nbody.L, 0, np.zeros(3))
        hpos.append(xtrue.T)
    return hpos


@timing_decorator
def sample_velocities(hpos, cfg, rho=None, fvel=None, ppos=None, pvel=None):
    if cfg.bias.halo.vel == 'density':
        # estimate halo velocities from matter density field
        hvel = sample_velocities_density(
            hpos=hpos, rho=rho, L=cfg.nbody.L, Omega_m=cfg.nbody.cosmo[0],
            smooth_R=2*cfg.nbody.L/cfg.nbody.N)
    elif cfg.bias.halo.vel == 'CIC':
        # estimate halo velocities from CIC-interpolated particle velocities
        hvel = sample_velocities_CIC(
            hpos=hpos, fvel=fvel, L=cfg.nbody.L, rho=rho,
            N=cfg.nbody.N, cosmo=cfg.nbody.cosmo, z=cfg.nbody.zf)
    elif cfg.bias.halo.vel == 'kNN':
        # estimate halo velocities from kNN-interpolated particle velocities
        # Not used often
        if (ppos is None) or (pvel is None):
            raise ValueError('No particles found for kNN interpolation.')
        ppos, pvel = pad_3d(ppos, pvel, Lbox=cfg.L, Lpad=10)
        hvel = sample_velocities_kNN(hpos, ppos, pvel)
    else:
        raise NotImplementedError(
            f'Velocity type {cfg.bias.halo.vel} not implemented.')
    return hvel


@timing_decorator
def sample_masses(Nsamp, medg, order=1):
    """Interpolate the mass PDF and sample it continuously."""
    mcen = (medg[1:] + medg[:-1])/2

    # don't interpolate unresolved bins at low/high mass
    mask = np.array(Nsamp) > 0
    l, r = mask.argmax(), mask.size - (mask[::-1].argmax())
    maskedg, maskcen, maskN = medg[l:r], mcen[l:r], Nsamp[l:r]

    # interpolate the mass PDF
    pdf = IUS(maskcen, np.log(maskN), k=order, ext=0)

    # sample the CDF at high resolution
    be = np.linspace(maskedg[0], maskedg[-1], 1000)
    ipdf = [0] + [quad(lambda x: np.exp(pdf(x)), be[i], be[i+1])[0]
                  for i in range(len(be)-1)]
    cdf = np.cumsum(ipdf)
    cdf /= cdf[-1]

    # invert the CDF
    invcdf = IUS(cdf, be, k=order, ext=3)

    # calculate percentiles for each mass bin edge
    perc = [0] + [quad(lambda x: np.exp(pdf(x)), medg[i], medg[i+1])[0]
                  for i in range(len(medg)-1)]
    perc = np.cumsum(perc)
    perc /= perc[-1]

    # sample the invcdf
    hmass = []
    for i in range(len(Nsamp)):
        if Nsamp[i] == 0:
            hmass.append([])
            continue
        u = np.random.uniform(low=perc[i], high=perc[i+1], size=Nsamp[i])
        m = invcdf(u)
        hmass.append(m)
    return hmass


def load_transfer(source_path):
    filepath = join(source_path, 'transfer.h5')
    with h5py.File(filepath, 'r') as f:
        return f['rho'][...]


def batch_cube(x, Nsub, width, stride):
    """Batches a cube x into Nsub sub-cubes per side, with width and stride."""
    batches = []
    for i in range(Nsub):
        for j in range(Nsub):
            for k in range(Nsub):
                batches.append(x[i*stride:i*stride+width,
                                 j*stride:j*stride+width,
                                 k*stride:k*stride+width])
    return np.stack(batches, axis=0)


def apply_charm(rho, fvel, charm_cfg, L, cosmo):
    """Apply CHARM, accounting for the pre-trained resolution."""

    # Load CHARM
    from charm.infer_halos_from_PM import get_model_interface
    charm_interface = get_model_interface()

    # Hard-code the pre-trained CHARM configuration
    Npix = 128  # pre-trained resolution
    pad = 4  # CHARM padding
    Lcharm = 1000  # CHARM box size
    Npad = 128+2*pad  # padded resolution

    N = rho.shape[0]  # input resolution
    assert N % Npix == 0, 'Input must be divisible by Npix'  # TODO: generalize

    Nsub = N//Npix  # number of sub-boxes

    # Pad the input density field
    rho_pad = np.pad(rho, pad, mode='wrap')
    fvel_pad = np.pad(fvel, [(pad, pad)]*3+[(0, 0)], mode='wrap')

    # Split the inputs into batches
    batch_rho = batch_cube(rho, Nsub, Npix, Npix)
    batch_rho_pad = batch_cube(rho_pad, Nsub, Npad, Npix)
    batch_fvel = batch_cube(fvel, Nsub, Npix, Npix)
    batch_fvel_pad = batch_cube(fvel_pad, Nsub, Npad, Npix)

    # Run CHARM on each batch and append outputs
    hposs, hmasss, hvels = [], [], []
    for i in range(len(batch_rho)):
        logging.info(f'Processing CHARM batch {i+1}/{len(batch_rho)}...')
        hpos, hmass, hvel = charm_interface.process_input_density(
            rho_m_zg=batch_rho[i],
            rho_m_vel_zg=np.stack([batch_fvel[i, ..., j]
                                  for j in range(3)], axis=0),
            rho_m_pad_zg=batch_rho_pad[i],
            rho_m_vel_pad_zg=np.stack(
                [batch_fvel_pad[i, ..., j] for j in range(3)], axis=0),
            cosmology_array=np.array(cosmo),
            BoxSize=Lcharm
        )
        mask = hmass > np.log10(5e12)  # charm minimum mass threshold
        hposs.append(hpos[mask])
        hmasss.append(hmass[mask])
        hvels.append(hvel[mask])

    # Shift the positions to the original box
    l = 0
    for i in range(Nsub):
        for j in range(Nsub):
            for k in range(Nsub):
                hposs[l] += np.array([i, j, k])*Lcharm
                l += 1

    # Combine the outputs
    hposs, hmasss, hvels = map(np.concatenate, [hposs, hmasss, hvels])

    # ensure periodicity
    hposs = hposs % L

    # conform to mass-bin format of other bias models TODO: refactor?
    hposs, hmasss, hvels = [hposs], [hmasss], [hvels]

    return hposs, hmasss, hvels


def apply_limd(rho, cfg):
    # Load bias parameters
    bcfg = deepcopy(cfg)
    bcfg.nbody.suite = bcfg.bias.halo.base_suite
    bcfg.nbody.L = bcfg.bias.halo.L
    bcfg.nbody.N = bcfg.bias.halo.N
    bias_path = get_source_path(
        bcfg.meta.wdir, bcfg.nbody.suite, cfg.sim,
        bcfg.nbody.L, bcfg.nbody.N, bcfg.nbody.lhid
    )

    logging.info('Loading bias parameters...')
    popt, medges = load_bias_params(bias_path, cfg.nbody.af)

    # Sample halo counts
    logging.info('Sampling power law...')
    hcount = sample_counts(rho, popt)

    # Sample halo positions
    logging.info('Sampling halo positions as a Poisson field...')
    hpos = sample_positions(hcount, cfg)

    # Sample halo masses
    logging.info('Sampling masses...')
    hmass = sample_masses([len(x) for x in hpos], medges)

    return hpos, hmass


@timing_decorator
def run_snapshot(rho, fvel, a, cfg, ppos=None, pvel=None):
    if cfg.bias.halo.model == "CHARM":
        logging.info('Using CHARM model...')

        # apply CHARM model
        hpos, hmass, hvel = apply_charm(
            rho, fvel*a/1e3,  # CHARM velocity normalization
            cfg.bias.halo.config_charm,
            cfg.nbody.L, cfg.nbody.cosmo
        )
    elif cfg.bias.halo.model == "LIMD":
        logging.info('Using LIMD model...')
        hpos, hmass = apply_limd(rho, cfg)

        logging.info('Calculating velocities...')
        hvel = sample_velocities(hpos, cfg, rho, fvel, ppos, pvel)
    else:
        raise NotImplementedError(
            f'Model {cfg.bias.halo.model} not implemented.')

    logging.info('Combine...')

    def combine(x):
        x = [t for t in x if len(t) > 0]
        return np.concatenate(x, axis=0)
    hpos, hvel, hmass = map(combine, [hpos, hvel, hmass])

    return hpos, hvel, hmass


def load_snapshot(source_path, a):
    with h5py.File(join(source_path, 'nbody.h5'), 'r') as f:
        group = f[f'{a:.6f}']
        rho = group['rho'][...]
        fvel = group['fvel'][...]
        if 'ppos' in group:
            ppos = group['ppos'][...]
            pvel = group['pvel'][...]
        else:
            ppos, pvel = None, None
    return rho, fvel, ppos, pvel


def delete_outputs(outdir):
    outpath = join(outdir, 'halos.h5')
    if os.path.isfile(outpath):
        os.remove(outpath)


def save_snapshot(outdir, a, hpos, hvel, hmass):

    with h5py.File(join(outdir, 'halos.h5'), 'a') as f:
        group = f.create_group(f'{a:.6f}')
        group.create_dataset('pos', data=hpos)  # halo positions [Mpc/h]
        group.create_dataset('vel', data=hvel)  # halo velocities [km/s]
        group.create_dataset('mass', data=hmass)  # halo masses [Msun/h]


@timing_decorator
@hydra.main(version_base=None, config_path="../conf", config_name="config")
def main(cfg: DictConfig) -> None:
    # Filtering for necessary configs
    cfg = OmegaConf.masked_copy(
        cfg, ['meta', 'sim', 'multisnapshot', 'nbody', 'bias'])

    # Build run config
<<<<<<< HEAD
    cfg = parse_nbody_config(cfg, lightcone=False)  # only one snapshot for now
=======
    cfg = parse_nbody_config(cfg)
>>>>>>> 9b734c6d
    logging.info('Running with config:\n' + OmegaConf.to_yaml(cfg))
    source_path = get_source_path(
        cfg.meta.wdir, cfg.nbody.suite, cfg.sim,
        cfg.nbody.L, cfg.nbody.N, cfg.nbody.lhid
    )

    # Delete existing outputs
    delete_outputs(source_path)

    for i, a in enumerate(cfg.nbody.asave):
        logging.info(f'Running snapshot {i} at a={a:.6f}...')
        rho, fvel, ppos, pvel = load_snapshot(source_path, a)

        # Apply bias model
        hpos, hvel, hmass = run_snapshot(
            rho, fvel, a,
            cfg, ppos, pvel
        )

        logging.info(f'Saving halo catalog to {source_path}')
        save_snapshot(source_path, a, hpos, hvel, hmass)

    save_cfg(source_path, cfg, field='bias')
    logging.info('Done!')


if __name__ == '__main__':
    main()<|MERGE_RESOLUTION|>--- conflicted
+++ resolved
@@ -324,11 +324,7 @@
         cfg, ['meta', 'sim', 'multisnapshot', 'nbody', 'bias'])
 
     # Build run config
-<<<<<<< HEAD
-    cfg = parse_nbody_config(cfg, lightcone=False)  # only one snapshot for now
-=======
     cfg = parse_nbody_config(cfg)
->>>>>>> 9b734c6d
     logging.info('Running with config:\n' + OmegaConf.to_yaml(cfg))
     source_path = get_source_path(
         cfg.meta.wdir, cfg.nbody.suite, cfg.sim,
