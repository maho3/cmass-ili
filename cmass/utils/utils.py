
import logging
import datetime
import os
from os.path import join as pjoin
<<<<<<< HEAD
from astropy.cosmology import FlatLambdaCDM, Cosmology
from colossus.cosmology import cosmology as csm
=======
from astropy.cosmology import Cosmology, FlatLambdaCDM
>>>>>>> ff95d035


def get_source_path(cfg, simtype, check=True):
    wdir = cfg.meta.wdir
    nbody = cfg.nbody

    # get the path to the source directory, and check at each level
    sim_dir = pjoin(wdir, nbody.suite, simtype)
    cfg_dir = pjoin(sim_dir, f'L{nbody.L}-N{nbody.N}')
    lh_dir = pjoin(cfg_dir, str(nbody.lhid))

    if check:
        if not os.path.isdir(sim_dir):
            raise ValueError(
                f"Simulation directory {sim_dir} does not exist.")
        if not os.path.isdir(cfg_dir):
            raise ValueError(
                f"Configuration directory {cfg_dir} does not exist.")
        if not os.path.isdir(lh_dir):
            raise ValueError(
                f"Latin hypercube directory {lh_dir} does not exist.")
    return lh_dir


def timing_decorator(func, *args, **kwargs):
    def wrapper(*args, **kwargs):
        logging.info(f"Running {func.__name__}...")
        t0 = datetime.datetime.now()
        out = func(*args, **kwargs)
        dt = (datetime.datetime.now() - t0).total_seconds()
        logging.info(
            f"Finished {func.__name__}... "
            f"({int(dt//60)}m{int(dt%60)}s)")
        return out
    return wrapper


def load_params(index, cosmofile):
    # load cosmology parameters
    # [Omega_m, Omega_b, h, n_s, sigma8]
    if index == "fid":
        return [0.3175, 0.049, 0.6711, 0.9624, 0.834]
    with open(cosmofile, 'r') as f:
        content = f.readlines()[index]
    content = [float(x) for x in content.split()]
    return content


def cosmo_to_astropy(params=None, omega_m=None, omega_b=None,
                     h=None, n_s=None, sigma8=None):
    """
    Converts a list of cosmological parameters into an astropy cosmology
    object. Note, ignores s8 and n_s parameters, which are not used in astropy.
    """
<<<<<<< HEAD
    # check if already astropy cosmology
    if isinstance(params, Cosmology):
        return params
    # check if params is a list
    try:
        params = list(params)
        return FlatLambdaCDM(H0=params[2]*100, Om0=params[0], Ob0=params[1])
    except TypeError:
        return FlatLambdaCDM(H0=h*100, Om0=omega_m, Ob0=omega_b)


def get_particle_mass(N, L, omega_m, h):
    """
    M_particle = Omega_m * rho_crit * Volume / NumParticles

    Args:
        N (int): number of particles per dimension
        L (float): box side length (Mpc/h)
        omega_m (float): matter density
        h (float): Hubble constant
    """
    cosmo = cosmo_to_astropy(omega_m=omega_m, h=h)
    rho_crit = cosmo.critical_density0.to('Msun/Mpc^3').value
    volume = L**3  # (Mpc/h)^3
    NumParticles = N**3
    return omega_m * rho_crit * volume / (NumParticles * h**2)  # Msun/h


def cosmo_to_colossus(cpars):
    try:
        params = list(cpars)
    except TypeError:
        return params

    params = {'flat': True, 'H0': 100*cpars[2], 'Om0': cpars[0],
              'Ob0': cpars[1], 'sigma8': cpars[4], 'ns': cpars[3]}
    csm.addCosmology('myCosmo', **params)
    cosmo = csm.setCosmology('myCosmo')
    return cosmo
=======
    if isinstance(params, Cosmology):
        return params
    try:
        params = list(params)
        return FlatLambdaCDM(H0=params[2]*100, Om0=params[0], Ob0=params[1])
    except TypeError:
        return FlatLambdaCDM(H0=h*100, Om0=omega_m, Ob0=omega_b)


def get_particle_mass(N, L, omega_m, h):
    """
    M_particle = Omega_m * rho_crit * Volume / NumParticles

    Args:
        N (int): number of particles per dimension
        L (float): box side length (Mpc/h)
        omega_m (float): matter density
        h (float): Hubble constant
    """
    cosmo = cosmo_to_astropy(omega_m=omega_m, h=h)
    rho_crit = cosmo.critical_density0.to('Msun/Mpc^3').value
    volume = L**3  # (Mpc/h)^3
    NumParticles = N**3
    return omega_m * rho_crit * volume / (NumParticles * h**2)  # Msun/h
>>>>>>> ff95d035
<|MERGE_RESOLUTION|>--- conflicted
+++ resolved
@@ -3,12 +3,8 @@
 import datetime
 import os
 from os.path import join as pjoin
-<<<<<<< HEAD
-from astropy.cosmology import FlatLambdaCDM, Cosmology
+from astropy.cosmology import Cosmology, FlatLambdaCDM
 from colossus.cosmology import cosmology as csm
-=======
-from astropy.cosmology import Cosmology, FlatLambdaCDM
->>>>>>> ff95d035
 
 
 def get_source_path(cfg, simtype, check=True):
@@ -63,11 +59,8 @@
     Converts a list of cosmological parameters into an astropy cosmology
     object. Note, ignores s8 and n_s parameters, which are not used in astropy.
     """
-<<<<<<< HEAD
-    # check if already astropy cosmology
     if isinstance(params, Cosmology):
         return params
-    # check if params is a list
     try:
         params = list(params)
         return FlatLambdaCDM(H0=params[2]*100, Om0=params[0], Ob0=params[1])
@@ -102,30 +95,4 @@
               'Ob0': cpars[1], 'sigma8': cpars[4], 'ns': cpars[3]}
     csm.addCosmology('myCosmo', **params)
     cosmo = csm.setCosmology('myCosmo')
-    return cosmo
-=======
-    if isinstance(params, Cosmology):
-        return params
-    try:
-        params = list(params)
-        return FlatLambdaCDM(H0=params[2]*100, Om0=params[0], Ob0=params[1])
-    except TypeError:
-        return FlatLambdaCDM(H0=h*100, Om0=omega_m, Ob0=omega_b)
-
-
-def get_particle_mass(N, L, omega_m, h):
-    """
-    M_particle = Omega_m * rho_crit * Volume / NumParticles
-
-    Args:
-        N (int): number of particles per dimension
-        L (float): box side length (Mpc/h)
-        omega_m (float): matter density
-        h (float): Hubble constant
-    """
-    cosmo = cosmo_to_astropy(omega_m=omega_m, h=h)
-    rho_crit = cosmo.critical_density0.to('Msun/Mpc^3').value
-    volume = L**3  # (Mpc/h)^3
-    NumParticles = N**3
-    return omega_m * rho_crit * volume / (NumParticles * h**2)  # Msun/h
->>>>>>> ff95d035
+    return cosmo