#!/bin/bash
#SBATCH --job-name=inference  # Job name
#SBATCH --array=0-199  # Array range
#SBATCH --nodes=1               # Number of nodes
#SBATCH --ntasks=32            # Number of tasks
#SBATCH --gpus-per-node=1     # Number of GPUs
#SBATCH --time=12:00:00         # Time limit
#SBATCH --partition=gpu # Partition name
#SBATCH --account=phy240043-gpu   # Account name
#SBATCH --output=/anvil/scratch/x-mho1/jobout/%x_%A_%a.out  # Output file for each array task
#SBATCH --error=/anvil/scratch/x-mho1/jobout/%x_%A_%a.out   # Error file for each array task

<<<<<<< HEAD
# SLURM_ARRAY_TASK_ID=0
=======

SLURM_ARRAY_TASK_ID=0
>>>>>>> a405dbb8
export TQDM_DISABLE=0

module restore cmass
conda activate cmass

exp_index=9
net_index=$SLURM_ARRAY_TASK_ID

# Command to run for each lhid
cd /home/x-mho1/git/ltu-cmass

nbody=mtnglike
sim=fastpm
infer=default

halo=False
galaxy=False
ngc=True
sgc=False
mtng=False

extras="nbody.zf=0.500015"
device=cuda

suffix="nbody=$nbody sim=$sim infer=$infer infer.exp_index=$exp_index infer.net_index=$net_index"
suffix="$suffix infer.halo=$halo infer.galaxy=$galaxy"
suffix="$suffix infer.ngc_lightcone=$ngc infer.sgc_lightcone=$sgc infer.mtng_lightcone=$mtng"
suffix="$suffix infer.device=$device $extras"

echo "Running inference with $suffix"
# python -m cmass.infer.preprocess $suffix
python -m cmass.infer.train $suffix net=tuning
# python -m cmass.infer.validate $suffix<|MERGE_RESOLUTION|>--- conflicted
+++ resolved
@@ -10,12 +10,7 @@
 #SBATCH --output=/anvil/scratch/x-mho1/jobout/%x_%A_%a.out  # Output file for each array task
 #SBATCH --error=/anvil/scratch/x-mho1/jobout/%x_%A_%a.out   # Error file for each array task
 
-<<<<<<< HEAD
 # SLURM_ARRAY_TASK_ID=0
-=======
-
-SLURM_ARRAY_TASK_ID=0
->>>>>>> a405dbb8
 export TQDM_DISABLE=0
 
 module restore cmass
