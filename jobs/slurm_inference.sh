#!/bin/bash
<<<<<<< HEAD
#SBATCH --job-name=sgcinference  # Job name
#SBATCH --array=0-23  # Array range
=======
#SBATCH --job-name=inference  # Job name
#SBATCH --array=0-199  # Array range
>>>>>>> c25ed3b2
#SBATCH --nodes=1               # Number of nodes
#SBATCH --ntasks=5            # Number of tasks
#SBATCH --gres=gpu:1            # Number of GPUs
#SBATCH --time=12:00:00         # Time limit
#SBATCH --partition=GPU-shared # Partition name
#SBATCH --account=phy240015p   # Account name
#SBATCH --output=/ocean/projects/phy240015p/mho1/jobout/%x_%A_%a.out  # Output file for each array task
#SBATCH --error=/ocean/projects/phy240015p/mho1/jobout/%x_%A_%a.out   # Error file for each array task

<<<<<<< HEAD
# SLURM_ARRAY_TASK_ID=null
=======

SLURM_ARRAY_TASK_ID=0
>>>>>>> c25ed3b2
export TQDM_DISABLE=0

module restore cmass
conda activate cmass

exp_index=9
net_index=$SLURM_ARRAY_TASK_ID

# Command to run for each lhid
cd /jet/home/mho1/git/ltu-cmass

nbody=abacuslike
sim=fastpm
infer=default

halo=False
galaxy=False
ngc=False
sgc=True
mtng=False

extras="nbody.zf=0.500015"
device=cuda

<<<<<<< HEAD
suffix="nbody=$nbody sim=$sim infer=$infer infer.exp_index=$exp_index"
=======
suffix="nbody=$nbody sim=$sim infer=$infer infer.exp_index=$exp_index infer.net_index=$net_index"
>>>>>>> c25ed3b2
suffix="$suffix infer.halo=$halo infer.galaxy=$galaxy"
suffix="$suffix infer.ngc_lightcone=$ngc infer.sgc_lightcone=$sgc infer.mtng_lightcone=$mtng"
suffix="$suffix infer.device=$device $extras"

echo "Running inference with $suffix"
# python -m cmass.infer.preprocess $suffix
<<<<<<< HEAD
python -m cmass.infer.train $suffix
=======
python -m cmass.infer.train $suffix net=tuning
# python -m cmass.infer.validate $suffix
>>>>>>> c25ed3b2
<|MERGE_RESOLUTION|>--- conflicted
+++ resolved
@@ -1,11 +1,6 @@
 #!/bin/bash
-<<<<<<< HEAD
-#SBATCH --job-name=sgcinference  # Job name
-#SBATCH --array=0-23  # Array range
-=======
 #SBATCH --job-name=inference  # Job name
 #SBATCH --array=0-199  # Array range
->>>>>>> c25ed3b2
 #SBATCH --nodes=1               # Number of nodes
 #SBATCH --ntasks=5            # Number of tasks
 #SBATCH --gres=gpu:1            # Number of GPUs
@@ -15,12 +10,8 @@
 #SBATCH --output=/ocean/projects/phy240015p/mho1/jobout/%x_%A_%a.out  # Output file for each array task
 #SBATCH --error=/ocean/projects/phy240015p/mho1/jobout/%x_%A_%a.out   # Error file for each array task
 
-<<<<<<< HEAD
-# SLURM_ARRAY_TASK_ID=null
-=======
 
 SLURM_ARRAY_TASK_ID=0
->>>>>>> c25ed3b2
 export TQDM_DISABLE=0
 
 module restore cmass
@@ -45,20 +36,12 @@
 extras="nbody.zf=0.500015"
 device=cuda
 
-<<<<<<< HEAD
-suffix="nbody=$nbody sim=$sim infer=$infer infer.exp_index=$exp_index"
-=======
 suffix="nbody=$nbody sim=$sim infer=$infer infer.exp_index=$exp_index infer.net_index=$net_index"
->>>>>>> c25ed3b2
 suffix="$suffix infer.halo=$halo infer.galaxy=$galaxy"
 suffix="$suffix infer.ngc_lightcone=$ngc infer.sgc_lightcone=$sgc infer.mtng_lightcone=$mtng"
 suffix="$suffix infer.device=$device $extras"
 
 echo "Running inference with $suffix"
 # python -m cmass.infer.preprocess $suffix
-<<<<<<< HEAD
-python -m cmass.infer.train $suffix
-=======
 python -m cmass.infer.train $suffix net=tuning
-# python -m cmass.infer.validate $suffix
->>>>>>> c25ed3b2
+# python -m cmass.infer.validate $suffix